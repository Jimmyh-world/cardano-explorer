{
  "version": 2,
  "cleanUrls": true,
  "trailingSlash": false,
  "builds": [
    {
      "src": "api/**/*.js",
      "use": "@vercel/node"
    },
    {
      "src": "index.html",
      "use": "@vercel/static"
    },
    {
<<<<<<< HEAD
=======
      "src": "pages/**/*.html",
      "use": "@vercel/static"
    },
    {
>>>>>>> 356a50eb
      "src": "public/**/*",
      "use": "@vercel/static"
    }
  ],
  "github": {
    "enabled": true,
    "silent": false,
    "autoJobCancellation": true,
    "deploymentEnabled": {
      "main": true
    }
  },
  "headers": [
    {
      "source": "/(.*)",
      "headers": [
        {
          "key": "Strict-Transport-Security",
          "value": "max-age=31536000; includeSubDomains"
        },
        {
          "key": "X-Content-Type-Options",
          "value": "nosniff"
        },
        {
          "key": "X-Frame-Options",
          "value": "DENY"
        },
        {
          "key": "X-XSS-Protection",
          "value": "1; mode=block"
        },
        {
          "key": "Referrer-Policy",
          "value": "strict-origin-when-cross-origin"
        },
        {
          "key": "Permissions-Policy",
          "value": "camera=(), microphone=(), geolocation=(), interest-cohort=()"
        },
        {
          "key": "Content-Security-Policy",
          "value": "default-src 'self'; script-src 'self' 'unsafe-inline' 'unsafe-eval'; script-src-attr 'unsafe-inline'; style-src 'self' 'unsafe-inline'; img-src 'self' data: https:; font-src 'self' data:;"
        }
      ]
    },
    {
      "source": "/public/js/(.*)",
      "headers": [
        {
<<<<<<< HEAD
          "key": "Content-Type",
          "value": "application/javascript; charset=utf-8"
        },
        {
=======
>>>>>>> 356a50eb
          "key": "Cache-Control",
          "value": "public, max-age=31536000, immutable"
        },
        {
          "key": "Content-Type",
          "value": "application/javascript"
        }
      ]
    },
    {
      "source": "/public/css/(.*)",
      "headers": [
        {
<<<<<<< HEAD
          "key": "Content-Type",
          "value": "text/css; charset=utf-8"
        },
        {
          "key": "Cache-Control",
          "value": "public, max-age=31536000, immutable"
=======
          "key": "Cache-Control",
          "value": "public, max-age=31536000, immutable"
        },
        {
          "key": "Content-Type",
          "value": "text/css"
>>>>>>> 356a50eb
        }
      ]
    },
    {
      "source": "/public/images/(.*)",
      "headers": [
        {
          "key": "Cache-Control",
          "value": "public, max-age=31536000, immutable"
        }
      ]
    }
  ],
  "rewrites": [
    {
<<<<<<< HEAD
      "source": "/api/:path*",
      "destination": "/api/:path*"
    },
    {
      "source": "/js/:path*",
      "destination": "/public/js/:path*"
    },
    {
      "source": "/css/:path*",
      "destination": "/public/css/:path*"
    },
    {
      "source": "/images/:path*",
      "destination": "/public/images/:path*"
=======
      "source": "/",
      "destination": "/index.html"
    },
    {
      "source": "/api/(.*)",
      "destination": "/api/$1"
    },
    {
      "source": "/public/(.*)",
      "destination": "/public/$1"
>>>>>>> 356a50eb
    }
  ]
}<|MERGE_RESOLUTION|>--- conflicted
+++ resolved
@@ -12,13 +12,10 @@
       "use": "@vercel/static"
     },
     {
-<<<<<<< HEAD
-=======
       "src": "pages/**/*.html",
       "use": "@vercel/static"
     },
     {
->>>>>>> 356a50eb
       "src": "public/**/*",
       "use": "@vercel/static"
     }
@@ -69,19 +66,12 @@
       "source": "/public/js/(.*)",
       "headers": [
         {
-<<<<<<< HEAD
-          "key": "Content-Type",
-          "value": "application/javascript; charset=utf-8"
-        },
-        {
-=======
->>>>>>> 356a50eb
           "key": "Cache-Control",
           "value": "public, max-age=31536000, immutable"
         },
         {
           "key": "Content-Type",
-          "value": "application/javascript"
+          "value": "application/javascript; charset=utf-8"
         }
       ]
     },
@@ -89,21 +79,12 @@
       "source": "/public/css/(.*)",
       "headers": [
         {
-<<<<<<< HEAD
-          "key": "Content-Type",
-          "value": "text/css; charset=utf-8"
-        },
-        {
-          "key": "Cache-Control",
-          "value": "public, max-age=31536000, immutable"
-=======
           "key": "Cache-Control",
           "value": "public, max-age=31536000, immutable"
         },
         {
           "key": "Content-Type",
-          "value": "text/css"
->>>>>>> 356a50eb
+          "value": "text/css; charset=utf-8"
         }
       ]
     },
@@ -119,33 +100,12 @@
   ],
   "rewrites": [
     {
-<<<<<<< HEAD
       "source": "/api/:path*",
       "destination": "/api/:path*"
     },
     {
-      "source": "/js/:path*",
-      "destination": "/public/js/:path*"
-    },
-    {
-      "source": "/css/:path*",
-      "destination": "/public/css/:path*"
-    },
-    {
-      "source": "/images/:path*",
-      "destination": "/public/images/:path*"
-=======
-      "source": "/",
-      "destination": "/index.html"
-    },
-    {
-      "source": "/api/(.*)",
-      "destination": "/api/$1"
-    },
-    {
-      "source": "/public/(.*)",
-      "destination": "/public/$1"
->>>>>>> 356a50eb
+      "source": "/public/:path*",
+      "destination": "/public/:path*"
     }
   ]
 }